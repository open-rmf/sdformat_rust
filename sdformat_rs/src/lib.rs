--- conflicted
+++ resolved
@@ -1,6 +1,7 @@
 extern crate yaserde_derive;
-use std::collections::HashMap;
+use std::collections::{BTreeSet, HashMap};
 use std::io::{Read, Write};
+use std::sync::Arc;
 
 use nalgebra::*;
 use yaserde::xml;
@@ -20,7 +21,7 @@
     Integer(i64),
     Double(f64),
     String(String),
-    Nested(HashMap<String, XmlElement>),
+    Nested(ElementMap),
 }
 
 impl ElementData {
@@ -35,10 +36,27 @@
     }
 }
 
-#[derive(Default, PartialEq, Clone, Debug)]
+#[derive(PartialEq, Clone, Debug)]
 pub struct XmlElement {
     pub attributes: HashMap<String, ElementData>,
+    pub name: Arc<str>,
     pub data: ElementData,
+}
+
+impl Default for XmlElement {
+    fn default() -> Self {
+        Self {
+            attributes: Default::default(),
+            name: "".into(),
+            data: Default::default(),
+        }
+    }
+}
+
+#[derive(Default, PartialEq, Clone, Debug)]
+pub struct ElementMap {
+    indexes: HashMap<Arc<str>, BTreeSet<usize>>,
+    elements: Vec<XmlElement>,
 }
 
 // Manually declare plugin
@@ -46,8 +64,36 @@
 pub struct SdfPlugin {
     pub name: String,
     pub filename: String,
-    pub elements: HashMap<String, XmlElement>,
-}
+    //pub elements: HashMap<String, XmlElement>,
+    pub elements: ElementMap,
+}
+
+impl ElementMap {
+    pub fn get(&self, name: &str) -> Option<&XmlElement> {
+        self.indexes
+            .get(name)
+            .and_then(|idxs| self.elements.get(*idxs.iter().next()?))
+    }
+
+    pub fn get_all(&self, name: &str) -> Option<Vec<&XmlElement>> {
+        self.indexes
+            .get(name)
+            .and_then(|idxs| idxs.iter().map(|idx| self.elements.get(*idx)).collect())
+    }
+
+    pub fn push(&mut self, elem: XmlElement) {
+        let idx = self.elements.len();
+        let name = elem.name.clone();
+        self.elements.push(elem);
+        self.indexes.entry(name).or_default().insert(idx);
+    }
+
+    pub fn all(&self) -> &[XmlElement] {
+        &self.elements
+    }
+}
+
+pub struct ElementMapIterator {}
 
 fn parse_data(val: &str) -> ElementData {
     if val.is_empty() {
@@ -63,14 +109,17 @@
 
 fn deserialize_element<R: Read>(
     reader: &mut yaserde::de::Deserializer<R>,
-) -> Result<(String, XmlElement), String> {
+) -> Result<XmlElement, String> {
     let (name, attributes) = match reader.next_event()? {
         xml::reader::XmlEvent::StartElement {
             name, attributes, ..
         } => (name.local_name, attributes),
         _ => return Err("Unexpected event found when deserializing plugin element".to_string()),
     };
-    let mut element = XmlElement::default();
+    let mut element = XmlElement {
+        name: name.into(),
+        ..Default::default()
+    };
     for attr in attributes.iter() {
         element
             .attributes
@@ -84,11 +133,11 @@
             reader.next_event()?;
         }
         xml::reader::XmlEvent::StartElement { .. } => {
-            let mut elements = HashMap::new();
+            let mut elements = ElementMap::default();
             // TODO(luca) make sure we are ending this element
             while !matches!(reader.peek(), Ok(xml::reader::XmlEvent::EndElement { .. })) {
-                let (name, data) = deserialize_element(reader)?;
-                elements.insert(name, data);
+                let elem = deserialize_element(reader)?;
+                elements.push(elem);
             }
             element.data = ElementData::Nested(elements);
             // Discard the next element, it is an end event
@@ -100,7 +149,7 @@
         }
         _ => return Err("Unexpected event found when deserializing plugin data".to_string()),
     };
-    Ok((name, element))
+    Ok(element)
 }
 
 impl YaDeserialize for SdfPlugin {
@@ -118,8 +167,8 @@
             plugin.name = read_attribute(&attributes, "name");
             plugin.filename = read_attribute(&attributes, "filename");
             while !matches!(reader.peek()?, xml::reader::XmlEvent::EndElement { .. }) {
-                let (name, data) = deserialize_element(reader)?;
-                plugin.elements.insert(name, data);
+                let elem = deserialize_element(reader)?;
+                plugin.elements.push(elem);
             }
             Ok(plugin)
         } else {
@@ -129,11 +178,10 @@
 }
 
 fn serialize_element<W: Write>(
-    name: &str,
     elem: &XmlElement,
     serializer: &mut yaserde::ser::Serializer<W>,
 ) -> Result<(), String> {
-    let mut builder = xml::writer::XmlEvent::start_element(name);
+    let mut builder = xml::writer::XmlEvent::start_element(&*elem.name);
     let converted = elem
         .attributes
         .iter()
@@ -153,8 +201,8 @@
                 .map_err(|e| e.to_string())?;
         }
         ElementData::Nested(elements) => {
-            for (name, data) in elements.iter() {
-                serialize_element(name, data, serializer)?;
+            for element in elements.all().iter() {
+                serialize_element(element, serializer)?;
             }
         }
     }
@@ -176,8 +224,8 @@
                     .attr("filename", &self.filename),
             )
             .map_err(|e| e.to_string())?;
-        for (name, data) in &self.elements {
-            serialize_element(name, data, serializer)?;
+        for element in self.elements.elements.iter() {
+            serialize_element(element, serializer)?;
         }
         serializer
             .write(xml::writer::XmlEvent::end_element())
@@ -307,13 +355,8 @@
 pub struct Vector3d(pub Vector3<f64>);
 
 impl Vector3d {
-<<<<<<< HEAD
-    pub fn new(x: f64, y:f64, z:f64) -> Self {
-        Self(Vector3::new(x, y, z))
-=======
     pub fn new(x: f64, y: f64, z: f64) -> Self {
         Vector3d(Vector3::new(x, y, z))
->>>>>>> 7cd065cf
     }
 }
 
@@ -380,7 +423,7 @@
 pub struct Vector3i(pub Vector3<i64>);
 
 impl Vector3i {
-    pub fn new(x: i64, y:i64, z:i64) -> Self {
+    pub fn new(x: i64, y: i64, z: i64) -> Self {
         Self(Vector3::new(x, y, z))
     }
 }
